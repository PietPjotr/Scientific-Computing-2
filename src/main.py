--- conflicted
+++ resolved
@@ -62,8 +62,7 @@
     #     dla.animate(num_frames=1000, title=f"eta_figures/DLA_eta{eta}")
     #     dla.plot(title=f"eta_figures/DLA_eta{eta}")
     visualize_results()
-
-
+    
 
 def run_gray_scott():
     """Run Gray-Scott simulations with different parameter values"""
@@ -93,25 +92,21 @@
     # run_simple_dla()
 
     # DLA eta parameter analysis (run simulations)
-<<<<<<< HEAD
     analyze_eta_influence()
     
-=======
-    #analyze_eta_influence()
-
->>>>>>> b0d8375e
     # Visualize previously saved DLA results
     visualize_results()
-
+    
     # Gray-Scott simulations
     #run_gray_scott()
 
     # MC run:
     # run_mc_parallel(1000)
     # mc_plot_data()
+    # mc_plot_data()
 
     # MC plotting:
-    # mc_report_plot
+    # report_plot()
 
 
 if __name__ == "__main__":
