--- conflicted
+++ resolved
@@ -341,162 +341,4 @@
         anim.save(filename=f"../figures/{title}DLA.mkv", writer="ffmpeg")
         plt.show()
 
-<<<<<<< HEAD
-        return anim
-
-    def analyze_dla(DLA_class, eta_values=[0.5, 1.0, 1.5, 2.0], N=100, max_steps=200, omega=1.9):
-        """Compact analysis of DLA growth and convergence for different eta values"""
-        results = {}
-
-        for eta in eta_values:
-            print(f"\nAnalyzing eta = {eta}")
-
-            # Create DLA instance
-            dla = DLA_class(N=N, eta=eta, tol=1e-4, omega=omega)
-
-            # Track metrics
-            heights = []          # Max height at each step
-            sizes = []            # Number of cluster sites
-            iterations = []       # SOR iterations per step
-
-            start_time = time.time()
-
-            # Run simulation
-            for step in range(max_steps):
-                # Record cluster metrics
-                cluster_points = np.argwhere(dla.cluster == 1)
-                sizes.append(len(cluster_points))
-                heights.append(np.max(cluster_points[:, 0]) if len(cluster_points) > 0 else 0)
-
-                # Solve diffusion with iteration counting
-                iters = 0
-                delta = dla.step_SOR_fast()
-                iters += 1
-                while delta > dla.tol:
-                    delta = dla.step_SOR_fast()
-                    iters += 1
-                iterations.append(iters)
-
-                # Update candidates and grow cluster
-                dla.candidates = dla.init_candidates()
-                probabilities = dla.calculate_probabilities()
-                dla.update_cluster(probabilities)
-                dla.NO_steps += 1
-
-                # Print progress occasionally
-                if step % 20 == 0:
-                    print(f"  Step {step}, Height: {heights[-1]}, Iterations: {iters}")
-
-                # Stop if cluster reaches top
-                if np.any(dla.cluster[N-2, :] == 1):
-                    print(f"  Cluster reached top at step {step}")
-                    break
-
-            total_time = time.time() - start_time
-
-            # Store results
-            results[eta] = {
-                'cluster': dla.cluster.copy(),
-                'heights': np.array(heights),
-                'sizes': np.array(sizes),
-                'iterations': np.array(iterations),
-                'steps': len(heights),
-                'time': total_time
-            }
-
-            # Print summary
-            print(f"  Steps completed: {len(heights)}")
-            print(f"  Final height: {heights[-1]}")
-            print(f"  Average iterations: {np.mean(iterations):.2f}")
-            print(f"  Total time: {total_time:.2f} seconds")
-
-        return results
-
-    def plot_results(results):
-        """Create concise plots of key metrics"""
-        eta_values = sorted(results.keys())
-        colors = sns.color_palette("viridis", len(eta_values))
-
-        # Figure 1: Growth metrics
-        fig, ax = plt.subplots(1, 2, figsize=(12, 5))
-
-        # Height growth
-        for i, eta in enumerate(eta_values):
-            steps = np.arange(len(results[eta]['heights']))
-            ax[0].plot(steps, results[eta]['heights'], label=f'η = {eta}', color=colors[i])
-
-        ax[0].set_xlabel('Growth Steps')
-        ax[0].set_ylabel('Maximum Height')
-        ax[0].set_title('Cluster Height Growth')
-        ax[0].grid(True, alpha=0.3)
-        ax[0].legend()
-
-        # Height vs Size (density)
-        for i, eta in enumerate(eta_values):
-            ax[1].plot(results[eta]['sizes'], results[eta]['heights'],
-                    label=f'η = {eta}', color=colors[i])
-
-        ax[1].set_xlabel('Cluster Size (sites)')
-        ax[1].set_ylabel('Maximum Height')
-        ax[1].set_title('Height vs Size (Density)')
-        ax[1].grid(True, alpha=0.3)
-        ax[1].legend()
-
-        plt.tight_layout()
-        plt.savefig('dla_growth_metrics.pdf')
-        plt.show()
-
-        # Figure 2: Convergence metrics
-        fig, ax = plt.subplots(1, 2, figsize=(12, 5))
-
-        # Iterations per step
-        for i, eta in enumerate(eta_values):
-            steps = np.arange(len(results[eta]['iterations']))
-            ax[0].plot(steps, results[eta]['iterations'], label=f'η = {eta}', color=colors[i])
-
-        ax[0].set_xlabel('Growth Steps')
-        ax[0].set_ylabel('SOR Iterations')
-        ax[0].set_title('Convergence Iterations')
-        ax[0].grid(True, alpha=0.3)
-        ax[0].legend()
-
-        # Average iterations by eta
-        avg_iters = [np.mean(results[eta]['iterations']) for eta in eta_values]
-        ax[1].bar(range(len(eta_values)), avg_iters, color=colors)
-        ax[1].set_xlabel('η Value')
-        ax[1].set_ylabel('Average Iterations')
-        ax[1].set_title('Average SOR Iterations')
-        ax[1].set_xticks(range(len(eta_values)))
-        ax[1].set_xticklabels([str(eta) for eta in eta_values])
-        ax[1].grid(True, alpha=0.3, axis='y')
-
-        plt.tight_layout()
-        plt.savefig('dla_convergence_metrics.pdf')
-        plt.show()
-
-    def run_analysis(DLA_class):
-        """Run DLA analysis and plot results"""
-        # Define parameters
-        eta_values = [1, 3, 5, 8, 10]
-        N = 100
-        max_steps = 200
-        omega = 1.9
-
-        print(f"Running DLA analysis for eta values: {eta_values}")
-        results = analyze_dla(DLA_class, eta_values, N, max_steps, omega)
-        plot_results(results)
-
-        # Summary table
-        print("\n===== Results Summary =====")
-        print(f"{'Eta':^5} | {'Steps':^6} | {'Height':^6} | {'Size':^6} | {'Avg Iter':^8} | {'Time (s)':^8}")
-        print("-" * 50)
-
-        for eta in sorted(results.keys()):
-            r = results[eta]
-            print(f"{eta:^5} | {r['steps']:^6} | {r['heights'][-1]:^6.0f} | {r['sizes'][-1]:^6} | "
-                  f"{np.mean(r['iterations']):^8.2f} | {r['time']:^8.2f}")
-
-        return results
-=======
-        return anim
->>>>>>> f42ddcb7
+        return anim